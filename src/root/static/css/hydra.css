div.skip-topbar {
    padding-top: 40px;
    margin-bottom: 1.5em;
}

@media (max-width: 979px) {
    div.skip-topbar {
        padding-top: 0;
        margin-bottom: 0;
    }
}

.logo {
    margin-top: -10px;
    height: 25px;
}

th {
    text-align: left;
    vertical-align: top;
}

.template {
    display: none;
}

table.table-small {
    width: auto !important;
}

span:target > span.dep-tree-line {
    font-style: italic;
    font-weight: bold;
}

:target {
    padding-top: 40px;
    margin-top: -40px;
    display: inline-block; /* required for webkit browsers */
}

span.disabled-project, span.disabled-jobset, span.disabled-job {
    text-decoration: line-through;
}

span.hidden-project a, span.hidden-jobset a {
    color: gray;
}

table.info-table th {
    padding-right: 1.0em;
    padding-bottom: 0.2em;
}

/* Missing in bootstrap 2.0.2 */
.text-warning {
    color: #c09853;
}

table.clickable-rows > tbody > tr {
    cursor: pointer;
}

h2 {
    font-size: 150%;
    margin-bottom: 0em;
}

h3 {
    font-size: 120%;
    margin-top: 0.5em;
    margin-bottom: 0em;
}

div.page-header {
    margin-top: 1em;
    margin-bottom: 1em;
    padding-top: 0em;
    padding-bottom: 0.5em;
    color: #999999;
    font-size: 123.809%;
    font-weight: normal;
}

.shell-prompt {
    color: gray;
}

div.news-item:not(:first-child) {
    margin-top: 1em;
}

td.nowrap {
    white-space: nowrap;
}

.override-link a {
    color: inherit;
}

.actions {
    font-weight: bold;
}

.star {
    color: black;
    font-size: 110%;
}

.star:hover {
    cursor: pointer;
}

span.keep-whitespace {
    white-space: pre-wrap;
}

.build-status {
    max-width: none; /* don't apply responsive design to status images */
}

pre.log {
    line-height: 1.2em;
}

div.flot-tooltip {
    display: none;
    position: absolute;
    border: 1px solid #fdd;
    padding: 2px;
    background-color: #fee;
    opacity: 0.80;
    z-index: 100;
}

td.step-status span.error {
    color: red;
    font-weight: bold;
}

td.step-status span.warn {
    color: #aaaa00;
    font-weight: bold;
}

<<<<<<< HEAD
/* Assumes borders are never desired in multi-row table heads */
.table thead th {
    border-top: 0;
=======
.date {
	cursor: help;
	border-bottom: 1px dotted #999;
>>>>>>> c8fa7ffc
}<|MERGE_RESOLUTION|>--- conflicted
+++ resolved
@@ -143,13 +143,12 @@
     font-weight: bold;
 }
 
-<<<<<<< HEAD
 /* Assumes borders are never desired in multi-row table heads */
 .table thead th {
     border-top: 0;
-=======
+}
+
 .date {
 	cursor: help;
 	border-bottom: 1px dotted #999;
->>>>>>> c8fa7ffc
 }