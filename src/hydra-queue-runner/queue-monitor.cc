--- conflicted
+++ resolved
@@ -170,29 +170,16 @@
                    derivation path, then by output path. */
                 BuildID propagatedFrom = 0;
 
-<<<<<<< HEAD
                 auto res = txn.exec_params1
                     ("select max(build) from BuildSteps where drvPath = $1 and startTime != 0 and stopTime != 0 and status = 1",
-                     ex.step->drvPath);
+                     localStore->printStorePathh(ex.step->drvPath));
                 if (!res[0].is_null()) propagatedFrom = res[0].as<BuildID>();
 
                 if (!propagatedFrom) {
                     for (auto & output : ex.step->drv.outputs) {
                         auto res = txn.exec_params
                             ("select max(s.build) from BuildSteps s join BuildStepOutputs o on s.build = o.build where path = $1 and startTime != 0 and stopTime != 0 and status = 1",
-                             output.second.path);
-=======
-                auto res = txn.parameterized
-                    ("select max(build) from BuildSteps where drvPath = $1 and startTime != 0 and stopTime != 0 and status = 1")
-                    (localStore->printStorePath(ex.step->drvPath)).exec();
-                if (!res[0][0].is_null()) propagatedFrom = res[0][0].as<BuildID>();
-
-                if (!propagatedFrom) {
-                    for (auto & output : ex.step->drv->outputs) {
-                        auto res = txn.parameterized
-                            ("select max(s.build) from BuildSteps s join BuildStepOutputs o on s.build = o.build where path = $1 and startTime != 0 and stopTime != 0 and status = 1")
-                            (localStore->printStorePath(output.second.path)).exec();
->>>>>>> 2d092a6f
+                             localStore->printStorePath(output.second.path));
                         if (!res[0][0].is_null()) {
                             propagatedFrom = res[0][0].as<BuildID>();
                             break;
@@ -632,13 +619,8 @@
         auto r = txn.exec_params
             ("select id, buildStatus, releaseName, closureSize, size from Builds b "
              "join BuildOutputs o on b.id = o.build "
-<<<<<<< HEAD
              "where finished = 1 and (buildStatus = 0 or buildStatus = 6) and path = $1",
-             output.second.path);
-=======
-             "where finished = 1 and (buildStatus = 0 or buildStatus = 6) and path = $1")
-            (localStore->printStorePath(output.second.path)).exec();
->>>>>>> 2d092a6f
+             localStore->printStorePath(output.second.path));
         if (r.empty()) continue;
         BuildID id = r[0][0].as<BuildID>();
 
